<?php

namespace bizley\podium;

use bizley\podium\log\DbTarget;
use bizley\podium\maintenance\Maintenance;
use bizley\podium\models\Activity;
<<<<<<< HEAD
use bizley\podium\PodiumCache;
use bizley\podium\PodiumConfig;
use bizley\podium\slugs\PodiumSluggableBehavior;
=======
>>>>>>> fd9af65f
use Yii;
use yii\base\Action;
use yii\base\Application;
use yii\base\BootstrapInterface;
use yii\base\InvalidConfigException;
use yii\base\Module;
use yii\caching\Cache;
use yii\console\Application as ConsoleApplication;
use yii\db\Connection;
use yii\i18n\Formatter;
use yii\rbac\DbManager;
use yii\web\Application as WebApplication;
use yii\web\GroupUrlRule;
use yii\web\Response;
use yii\web\User;

/**
 * Podium Module
 * Yii 2 Forum Module
 *
 * @author Paweł Bizley Brzozowski <pawel@positive.codes>
 * @version 0.7 (beta)
 * @license Apache License 2.0
 *
 * https://github.com/bizley/yii2-podium
 * Please report all issues at GitHub
 * https://github.com/bizley/yii2-podium/issues
 *
 * Podium requires Yii 2
 * http://www.yiiframework.com
 * https://github.com/yiisoft/yii2
 *
 * For Podium documentation go to
 * https://github.com/bizley/yii2-podium/wiki
 *
 * @property PodiumCache $podiumCache
 * @property PodiumConfig $podiumConfig
 * @property Formatter $formatter
 * @property DbManager $rbac
 * @property User $user
 * @property Connection $db
 * @property Cache $cache
 * @property boolean $installed
 * @property string $version
 * @property PodiumComponent $podiumComponent
 * @property array $loginUrl
 * @property array $registerUrl
 * @property string $slugGenerator
 */
class Podium extends Module implements BootstrapInterface
{
    /**
     * @var int Admin account ID if $userComponent is not set to true.
     */
    public $adminId;

    /**
     * @var array List of IPs that are allowed to access installation mode of this module.
     * Each array element represents a single IP filter which can be either an IP address or an address with wildcard
     * (e.g. `192.168.0.*`) to represent a network segment.
     * The default value is `['127.0.0.1', '::1']`, which means the module can only be accessed by localhost.
     */
    public $allowedIPs = ['127.0.0.1', '::1'];

    /**
     * @var bool|string|array Module user component.
     * Since version 0.5 it can be:
     * - true for own Podium component configuration,
     * - string with inherited component ID,
     * - array with custom configuration (look at registerIdentity() to see what Podium uses).
     */
    public $userComponent = true;

    /**
     * @var bool|string|array Module RBAC component.
     * Since version 0.5 it can be:
     * - true for own Podium component configuration,
     * - string with inherited component ID,
     * - array with custom configuration (look at registerAuthorization() to see what Podium uses).
     */
    public $rbacComponent = true;

    /**
     * @var bool|string|array Module formatter component.
     * It can be:
     * - true for own Podium component configuration,
     * - string with inherited component ID,
     * - array with custom configuration (look at registerFormatter() to see what Podium uses).
     * @since 0.5
     */
    public $formatterComponent = true;

    /**
     * @var string|array Module db component.
     * It can be:
     * - string with inherited component ID,
     * - array with custom configuration.
     * @since 0.5
     */
    public $dbComponent = 'db';

    /**
     * @var bool|string|array Module cache component.
     * It can be:
     * - false for not using cache,
     * - string with inherited component ID,
     * - array with custom configuration.
     * @since 0.5
     */
    public $cacheComponent = false;

    /**
     * @var string Module inherited user password_hash field name.
     * This is used for profile updating confirmation.
     * Default value is 'password_hash'.
     */
    public $userPasswordField = 'password_hash';

    /**
     * @var string Module inherited username field name.
     * When provided value of this field is used as default Podium nickname and can not be changed from within Podium.
     * If you want to use it and your User name's model field is 'username' set userNameField to 'username'.
     * @since 0.8
     */
    public $userNameField;

    /**
     * @var string Default route for Podium.
     * @since 0.2
     */
    public $defaultRoute = 'forum';

    /**
     * @var bool Value of identity Cookie 'secure' parameter.
     * @since 0.2
     */
    public $secureIdentityCookie = false;

    /**
     * @var callable Callback that will be called to determine the type of Podium access for user.
     * The signature of the callback should be as follows:
     *      function ($user)
     * where $user is the user component.
     * The callback should return an integer value indicating access type:
     *  1 => member access,
     *  0 => guest access,
     * -1 => no access.
     * @since 0.6
     */
    public $accessChecker;

    /**
     * @var callable Callback that will be called in case Podium access has been denied for user.
     * The signature of the callback should be as follows:
     *      function ($user)
     * where $user is the user component.
     * @since 0.6
     */
    public $denyCallback;

    /**
<<<<<<< HEAD
     * @var string Qualified name of class responsible for generating Podium slugs.
     * You can implement your own generator by extending bizley\podium\slugs\PodiumSluggableBehavior -
     * see this class for details.
     * @since 0.8
     */
    public $slugGenerator;
=======
     * @inheritdoc
     */
    protected function defaultVersion()
    {
        return '0.7';
    }
>>>>>>> fd9af65f

    /**
     * Initializes the module for Web application.
     * Sets Podium alias (@podium) and layout.
     * Registers user identity, authorization, translations, formatter, db, and cache.
     * @throws InvalidConfigException
     */
    public function init()
    {
        parent::init();
        $this->setAliases(['@podium' => '@vendor/bizley/podium/src']);
        if (Yii::$app instanceof WebApplication) {
            $this->podiumComponent->registerComponents();
            $this->layout = 'main';
            if (!is_string($this->slugGenerator)) {
                $this->slugGenerator = PodiumSluggableBehavior::className();
            }
        } else {
            $this->podiumComponent->registerConsoleComponents();
        }
    }

    /**
     * Bootstrap method to be called during application bootstrap stage.
     * Adding routing rules and log target.
     * @param Application $app the application currently running
     */
    public function bootstrap($app)
    {
        if ($app instanceof WebApplication) {
            $this->addUrlManagerRules($app);
            $this->setPodiumLogTarget($app);
        } elseif ($app instanceof ConsoleApplication) {
            $this->controllerNamespace = 'bizley\podium\console';
        }
    }

    /**
     * Registers user activity after every action.
     * @see Activity::add()
     * @param Action $action the action just executed
     * @param mixed $result the action return result
     * @return mixed the processed action result
     */
    public function afterAction($action, $result)
    {
        if (Yii::$app instanceof WebApplication && !in_array($action->id, ['import', 'run', 'update', 'level-up'], true)) {
            Activity::add();
        }
        return parent::afterAction($action, $result);
    }

    /**
     * Adds UrlManager rules.
     * @param Application $app the application currently running
     * @since 0.2
     */
    protected function addUrlManagerRules($app)
    {
        $app->urlManager->addRules([new GroupUrlRule([
                'prefix' => $this->id,
                'rules' => require __DIR__ . '/url-rules.php',
            ])], true);
    }

    /**
     * Sets Podium log target.
     * @param Application $app the application currently running
     * @since 0.2
     */
    protected function setPodiumLogTarget($app)
    {
        $dbTarget = new DbTarget;
        $dbTarget->logTable = '{{%podium_log}}';
        $dbTarget->categories = ['bizley\podium\*'];
        $dbTarget->logVars = [];
        $app->log->targets['podium'] = $dbTarget;
    }

    private $_cache;

    /**
     * Returns Podium cache instance.
     * @return PodiumCache
     * @since 0.5
     */
    public function getPodiumCache()
    {
        if ($this->_cache === null) {
            $this->_cache = new PodiumCache;
        }
        return $this->_cache;
    }

    private $_config;

    /**
     * Returns Podium configuration instance.
     * @return PodiumConfig
     * @since 0.5
     */
    public function getPodiumConfig()
    {
        if ($this->_config === null) {
            $this->_config = new PodiumConfig;
        }
        return $this->_config;
    }

    /**
     * Returns Podium installation flag.
     * @return bool
     */
    public function getInstalled()
    {
        return Maintenance::check();
    }

    /**
     * Appends module ID to the route.
     * @param string $route
     * @return string
     * @since 0.5
     */
    public function prepareRoute($route)
    {
        return '/' . $this->id . (substr($route, 0, 1) === '/' ? '' : '/') . $route;
    }

    /**
     * Redirects to Podium main controller's action.
     * @return Response
     */
    public function goPodium()
    {
        return Yii::$app->response->redirect([$this->prepareRoute('forum/index')]);
    }

    /**
     * Returns login URL.
     * @return array|null
     * @since 0.6
     */
    public function getLoginUrl()
    {
        if ($this->userComponent !== true) {
            return null;
        }
        return [$this->prepareRoute('account/login')];
    }

    /**
     * Returns registration URL.
     * @return array|null
     * @since 0.6
     */
    public function getRegisterUrl()
    {
        if ($this->userComponent !== true) {
            return null;
        }
        return [$this->prepareRoute('account/register')];
    }

    private $_component;

    /**
     * Returns Podium component service.
     * @return PodiumComponent
     * @since 0.6
     */
    public function getPodiumComponent()
    {
        if ($this->_component === null) {
            $this->_component = new PodiumComponent($this);
        }
        return $this->_component;
    }

    /**
     * Returns instance of RBAC component.
     * @return DbManager
     * @throws InvalidConfigException
     * @since 0.5
     */
    public function getRbac()
    {
        return $this->podiumComponent->getComponent('rbac');
    }

    /**
     * Returns instance of formatter component.
     * @return Formatter
     * @throws InvalidConfigException
     * @since 0.5
     */
    public function getFormatter()
    {
        return $this->podiumComponent->getComponent('formatter');
    }

    /**
     * Returns instance of user component.
     * @return User
     * @throws InvalidConfigException
     * @since 0.5
     */
    public function getUser()
    {
        return $this->podiumComponent->getComponent('user');
    }

    /**
     * Returns instance of db component.
     * @return Connection
     * @throws InvalidConfigException
     * @since 0.5
     */
    public function getDb()
    {
        return $this->podiumComponent->getComponent('db');
    }

    /**
     * Returns instance of cache component.
     * @return Cache
     * @throws InvalidConfigException
     * @since 0.5
     */
    public function getCache()
    {
        return $this->podiumComponent->getComponent('cache');
    }
}
<|MERGE_RESOLUTION|>--- conflicted
+++ resolved
@@ -1,423 +1,417 @@
-<?php
-
-namespace bizley\podium;
-
-use bizley\podium\log\DbTarget;
-use bizley\podium\maintenance\Maintenance;
-use bizley\podium\models\Activity;
-<<<<<<< HEAD
-use bizley\podium\PodiumCache;
-use bizley\podium\PodiumConfig;
-use bizley\podium\slugs\PodiumSluggableBehavior;
-=======
->>>>>>> fd9af65f
-use Yii;
-use yii\base\Action;
-use yii\base\Application;
-use yii\base\BootstrapInterface;
-use yii\base\InvalidConfigException;
-use yii\base\Module;
-use yii\caching\Cache;
-use yii\console\Application as ConsoleApplication;
-use yii\db\Connection;
-use yii\i18n\Formatter;
-use yii\rbac\DbManager;
-use yii\web\Application as WebApplication;
-use yii\web\GroupUrlRule;
-use yii\web\Response;
-use yii\web\User;
-
-/**
- * Podium Module
- * Yii 2 Forum Module
- *
- * @author Paweł Bizley Brzozowski <pawel@positive.codes>
- * @version 0.7 (beta)
- * @license Apache License 2.0
- *
- * https://github.com/bizley/yii2-podium
- * Please report all issues at GitHub
- * https://github.com/bizley/yii2-podium/issues
- *
- * Podium requires Yii 2
- * http://www.yiiframework.com
- * https://github.com/yiisoft/yii2
- *
- * For Podium documentation go to
- * https://github.com/bizley/yii2-podium/wiki
- *
- * @property PodiumCache $podiumCache
- * @property PodiumConfig $podiumConfig
- * @property Formatter $formatter
- * @property DbManager $rbac
- * @property User $user
- * @property Connection $db
- * @property Cache $cache
- * @property boolean $installed
- * @property string $version
- * @property PodiumComponent $podiumComponent
- * @property array $loginUrl
- * @property array $registerUrl
- * @property string $slugGenerator
- */
-class Podium extends Module implements BootstrapInterface
-{
-    /**
-     * @var int Admin account ID if $userComponent is not set to true.
-     */
-    public $adminId;
-
-    /**
-     * @var array List of IPs that are allowed to access installation mode of this module.
-     * Each array element represents a single IP filter which can be either an IP address or an address with wildcard
-     * (e.g. `192.168.0.*`) to represent a network segment.
-     * The default value is `['127.0.0.1', '::1']`, which means the module can only be accessed by localhost.
-     */
-    public $allowedIPs = ['127.0.0.1', '::1'];
-
-    /**
-     * @var bool|string|array Module user component.
-     * Since version 0.5 it can be:
-     * - true for own Podium component configuration,
-     * - string with inherited component ID,
-     * - array with custom configuration (look at registerIdentity() to see what Podium uses).
-     */
-    public $userComponent = true;
-
-    /**
-     * @var bool|string|array Module RBAC component.
-     * Since version 0.5 it can be:
-     * - true for own Podium component configuration,
-     * - string with inherited component ID,
-     * - array with custom configuration (look at registerAuthorization() to see what Podium uses).
-     */
-    public $rbacComponent = true;
-
-    /**
-     * @var bool|string|array Module formatter component.
-     * It can be:
-     * - true for own Podium component configuration,
-     * - string with inherited component ID,
-     * - array with custom configuration (look at registerFormatter() to see what Podium uses).
-     * @since 0.5
-     */
-    public $formatterComponent = true;
-
-    /**
-     * @var string|array Module db component.
-     * It can be:
-     * - string with inherited component ID,
-     * - array with custom configuration.
-     * @since 0.5
-     */
-    public $dbComponent = 'db';
-
-    /**
-     * @var bool|string|array Module cache component.
-     * It can be:
-     * - false for not using cache,
-     * - string with inherited component ID,
-     * - array with custom configuration.
-     * @since 0.5
-     */
-    public $cacheComponent = false;
-
-    /**
-     * @var string Module inherited user password_hash field name.
-     * This is used for profile updating confirmation.
-     * Default value is 'password_hash'.
-     */
-    public $userPasswordField = 'password_hash';
-
-    /**
-     * @var string Module inherited username field name.
-     * When provided value of this field is used as default Podium nickname and can not be changed from within Podium.
-     * If you want to use it and your User name's model field is 'username' set userNameField to 'username'.
-     * @since 0.8
-     */
-    public $userNameField;
-
-    /**
-     * @var string Default route for Podium.
-     * @since 0.2
-     */
-    public $defaultRoute = 'forum';
-
-    /**
-     * @var bool Value of identity Cookie 'secure' parameter.
-     * @since 0.2
-     */
-    public $secureIdentityCookie = false;
-
-    /**
-     * @var callable Callback that will be called to determine the type of Podium access for user.
-     * The signature of the callback should be as follows:
-     *      function ($user)
-     * where $user is the user component.
-     * The callback should return an integer value indicating access type:
-     *  1 => member access,
-     *  0 => guest access,
-     * -1 => no access.
-     * @since 0.6
-     */
-    public $accessChecker;
-
-    /**
-     * @var callable Callback that will be called in case Podium access has been denied for user.
-     * The signature of the callback should be as follows:
-     *      function ($user)
-     * where $user is the user component.
-     * @since 0.6
-     */
-    public $denyCallback;
-
-    /**
-<<<<<<< HEAD
-     * @var string Qualified name of class responsible for generating Podium slugs.
-     * You can implement your own generator by extending bizley\podium\slugs\PodiumSluggableBehavior -
-     * see this class for details.
-     * @since 0.8
-     */
-    public $slugGenerator;
-=======
-     * @inheritdoc
-     */
-    protected function defaultVersion()
-    {
-        return '0.7';
-    }
->>>>>>> fd9af65f
-
-    /**
-     * Initializes the module for Web application.
-     * Sets Podium alias (@podium) and layout.
-     * Registers user identity, authorization, translations, formatter, db, and cache.
-     * @throws InvalidConfigException
-     */
-    public function init()
-    {
-        parent::init();
-        $this->setAliases(['@podium' => '@vendor/bizley/podium/src']);
-        if (Yii::$app instanceof WebApplication) {
-            $this->podiumComponent->registerComponents();
-            $this->layout = 'main';
-            if (!is_string($this->slugGenerator)) {
-                $this->slugGenerator = PodiumSluggableBehavior::className();
-            }
-        } else {
-            $this->podiumComponent->registerConsoleComponents();
-        }
-    }
-
-    /**
-     * Bootstrap method to be called during application bootstrap stage.
-     * Adding routing rules and log target.
-     * @param Application $app the application currently running
-     */
-    public function bootstrap($app)
-    {
-        if ($app instanceof WebApplication) {
-            $this->addUrlManagerRules($app);
-            $this->setPodiumLogTarget($app);
-        } elseif ($app instanceof ConsoleApplication) {
-            $this->controllerNamespace = 'bizley\podium\console';
-        }
-    }
-
-    /**
-     * Registers user activity after every action.
-     * @see Activity::add()
-     * @param Action $action the action just executed
-     * @param mixed $result the action return result
-     * @return mixed the processed action result
-     */
-    public function afterAction($action, $result)
-    {
-        if (Yii::$app instanceof WebApplication && !in_array($action->id, ['import', 'run', 'update', 'level-up'], true)) {
-            Activity::add();
-        }
-        return parent::afterAction($action, $result);
-    }
-
-    /**
-     * Adds UrlManager rules.
-     * @param Application $app the application currently running
-     * @since 0.2
-     */
-    protected function addUrlManagerRules($app)
-    {
-        $app->urlManager->addRules([new GroupUrlRule([
-                'prefix' => $this->id,
-                'rules' => require __DIR__ . '/url-rules.php',
-            ])], true);
-    }
-
-    /**
-     * Sets Podium log target.
-     * @param Application $app the application currently running
-     * @since 0.2
-     */
-    protected function setPodiumLogTarget($app)
-    {
-        $dbTarget = new DbTarget;
-        $dbTarget->logTable = '{{%podium_log}}';
-        $dbTarget->categories = ['bizley\podium\*'];
-        $dbTarget->logVars = [];
-        $app->log->targets['podium'] = $dbTarget;
-    }
-
-    private $_cache;
-
-    /**
-     * Returns Podium cache instance.
-     * @return PodiumCache
-     * @since 0.5
-     */
-    public function getPodiumCache()
-    {
-        if ($this->_cache === null) {
-            $this->_cache = new PodiumCache;
-        }
-        return $this->_cache;
-    }
-
-    private $_config;
-
-    /**
-     * Returns Podium configuration instance.
-     * @return PodiumConfig
-     * @since 0.5
-     */
-    public function getPodiumConfig()
-    {
-        if ($this->_config === null) {
-            $this->_config = new PodiumConfig;
-        }
-        return $this->_config;
-    }
-
-    /**
-     * Returns Podium installation flag.
-     * @return bool
-     */
-    public function getInstalled()
-    {
-        return Maintenance::check();
-    }
-
-    /**
-     * Appends module ID to the route.
-     * @param string $route
-     * @return string
-     * @since 0.5
-     */
-    public function prepareRoute($route)
-    {
-        return '/' . $this->id . (substr($route, 0, 1) === '/' ? '' : '/') . $route;
-    }
-
-    /**
-     * Redirects to Podium main controller's action.
-     * @return Response
-     */
-    public function goPodium()
-    {
-        return Yii::$app->response->redirect([$this->prepareRoute('forum/index')]);
-    }
-
-    /**
-     * Returns login URL.
-     * @return array|null
-     * @since 0.6
-     */
-    public function getLoginUrl()
-    {
-        if ($this->userComponent !== true) {
-            return null;
-        }
-        return [$this->prepareRoute('account/login')];
-    }
-
-    /**
-     * Returns registration URL.
-     * @return array|null
-     * @since 0.6
-     */
-    public function getRegisterUrl()
-    {
-        if ($this->userComponent !== true) {
-            return null;
-        }
-        return [$this->prepareRoute('account/register')];
-    }
-
-    private $_component;
-
-    /**
-     * Returns Podium component service.
-     * @return PodiumComponent
-     * @since 0.6
-     */
-    public function getPodiumComponent()
-    {
-        if ($this->_component === null) {
-            $this->_component = new PodiumComponent($this);
-        }
-        return $this->_component;
-    }
-
-    /**
-     * Returns instance of RBAC component.
-     * @return DbManager
-     * @throws InvalidConfigException
-     * @since 0.5
-     */
-    public function getRbac()
-    {
-        return $this->podiumComponent->getComponent('rbac');
-    }
-
-    /**
-     * Returns instance of formatter component.
-     * @return Formatter
-     * @throws InvalidConfigException
-     * @since 0.5
-     */
-    public function getFormatter()
-    {
-        return $this->podiumComponent->getComponent('formatter');
-    }
-
-    /**
-     * Returns instance of user component.
-     * @return User
-     * @throws InvalidConfigException
-     * @since 0.5
-     */
-    public function getUser()
-    {
-        return $this->podiumComponent->getComponent('user');
-    }
-
-    /**
-     * Returns instance of db component.
-     * @return Connection
-     * @throws InvalidConfigException
-     * @since 0.5
-     */
-    public function getDb()
-    {
-        return $this->podiumComponent->getComponent('db');
-    }
-
-    /**
-     * Returns instance of cache component.
-     * @return Cache
-     * @throws InvalidConfigException
-     * @since 0.5
-     */
-    public function getCache()
-    {
-        return $this->podiumComponent->getComponent('cache');
-    }
-}
+<?php
+
+namespace bizley\podium;
+
+use bizley\podium\log\DbTarget;
+use bizley\podium\maintenance\Maintenance;
+use bizley\podium\models\Activity;
+use bizley\podium\slugs\PodiumSluggableBehavior;
+use Yii;
+use yii\base\Action;
+use yii\base\Application;
+use yii\base\BootstrapInterface;
+use yii\base\InvalidConfigException;
+use yii\base\Module;
+use yii\caching\Cache;
+use yii\console\Application as ConsoleApplication;
+use yii\db\Connection;
+use yii\i18n\Formatter;
+use yii\rbac\DbManager;
+use yii\web\Application as WebApplication;
+use yii\web\GroupUrlRule;
+use yii\web\Response;
+use yii\web\User;
+
+/**
+ * Podium Module
+ * Yii 2 Forum Module
+ *
+ * @author Paweł Bizley Brzozowski <pawel@positive.codes>
+ * @version 0.7 (beta)
+ * @license Apache License 2.0
+ *
+ * https://github.com/bizley/yii2-podium
+ * Please report all issues at GitHub
+ * https://github.com/bizley/yii2-podium/issues
+ *
+ * Podium requires Yii 2
+ * http://www.yiiframework.com
+ * https://github.com/yiisoft/yii2
+ *
+ * For Podium documentation go to
+ * https://github.com/bizley/yii2-podium/wiki
+ *
+ * @property PodiumCache $podiumCache
+ * @property PodiumConfig $podiumConfig
+ * @property Formatter $formatter
+ * @property DbManager $rbac
+ * @property User $user
+ * @property Connection $db
+ * @property Cache $cache
+ * @property boolean $installed
+ * @property string $version
+ * @property PodiumComponent $podiumComponent
+ * @property array $loginUrl
+ * @property array $registerUrl
+ * @property string $slugGenerator
+ */
+class Podium extends Module implements BootstrapInterface
+{
+    /**
+     * @var int Admin account ID if $userComponent is not set to true.
+     */
+    public $adminId;
+
+    /**
+     * @var array List of IPs that are allowed to access installation mode of this module.
+     * Each array element represents a single IP filter which can be either an IP address or an address with wildcard
+     * (e.g. `192.168.0.*`) to represent a network segment.
+     * The default value is `['127.0.0.1', '::1']`, which means the module can only be accessed by localhost.
+     */
+    public $allowedIPs = ['127.0.0.1', '::1'];
+
+    /**
+     * @var bool|string|array Module user component.
+     * Since version 0.5 it can be:
+     * - true for own Podium component configuration,
+     * - string with inherited component ID,
+     * - array with custom configuration (look at registerIdentity() to see what Podium uses).
+     */
+    public $userComponent = true;
+
+    /**
+     * @var bool|string|array Module RBAC component.
+     * Since version 0.5 it can be:
+     * - true for own Podium component configuration,
+     * - string with inherited component ID,
+     * - array with custom configuration (look at registerAuthorization() to see what Podium uses).
+     */
+    public $rbacComponent = true;
+
+    /**
+     * @var bool|string|array Module formatter component.
+     * It can be:
+     * - true for own Podium component configuration,
+     * - string with inherited component ID,
+     * - array with custom configuration (look at registerFormatter() to see what Podium uses).
+     * @since 0.5
+     */
+    public $formatterComponent = true;
+
+    /**
+     * @var string|array Module db component.
+     * It can be:
+     * - string with inherited component ID,
+     * - array with custom configuration.
+     * @since 0.5
+     */
+    public $dbComponent = 'db';
+
+    /**
+     * @var bool|string|array Module cache component.
+     * It can be:
+     * - false for not using cache,
+     * - string with inherited component ID,
+     * - array with custom configuration.
+     * @since 0.5
+     */
+    public $cacheComponent = false;
+
+    /**
+     * @var string Module inherited user password_hash field name.
+     * This is used for profile updating confirmation.
+     * Default value is 'password_hash'.
+     */
+    public $userPasswordField = 'password_hash';
+
+    /**
+     * @var string Module inherited username field name.
+     * When provided value of this field is used as default Podium nickname and can not be changed from within Podium.
+     * If you want to use it and your User name's model field is 'username' set userNameField to 'username'.
+     * @since 0.8
+     */
+    public $userNameField;
+
+    /**
+     * @var string Default route for Podium.
+     * @since 0.2
+     */
+    public $defaultRoute = 'forum';
+
+    /**
+     * @var bool Value of identity Cookie 'secure' parameter.
+     * @since 0.2
+     */
+    public $secureIdentityCookie = false;
+
+    /**
+     * @var callable Callback that will be called to determine the type of Podium access for user.
+     * The signature of the callback should be as follows:
+     *      function ($user)
+     * where $user is the user component.
+     * The callback should return an integer value indicating access type:
+     *  1 => member access,
+     *  0 => guest access,
+     * -1 => no access.
+     * @since 0.6
+     */
+    public $accessChecker;
+
+    /**
+     * @var callable Callback that will be called in case Podium access has been denied for user.
+     * The signature of the callback should be as follows:
+     *      function ($user)
+     * where $user is the user component.
+     * @since 0.6
+     */
+    public $denyCallback;
+
+    /**
+     * @var string Qualified name of class responsible for generating Podium slugs.
+     * You can implement your own generator by extending bizley\podium\slugs\PodiumSluggableBehavior -
+     * see this class for details.
+     * @since 0.8
+     */
+    public $slugGenerator;
+
+    /**
+     * @inheritdoc
+     */
+    protected function defaultVersion()
+    {
+        return '0.7';
+    }
+
+    /**
+     * Initializes the module for Web application.
+     * Sets Podium alias (@podium) and layout.
+     * Registers user identity, authorization, translations, formatter, db, and cache.
+     * @throws InvalidConfigException
+     */
+    public function init()
+    {
+        parent::init();
+        $this->setAliases(['@podium' => '@vendor/bizley/podium/src']);
+        if (Yii::$app instanceof WebApplication) {
+            $this->podiumComponent->registerComponents();
+            $this->layout = 'main';
+            if (!is_string($this->slugGenerator)) {
+                $this->slugGenerator = PodiumSluggableBehavior::className();
+            }
+        } else {
+            $this->podiumComponent->registerConsoleComponents();
+        }
+    }
+
+    /**
+     * Bootstrap method to be called during application bootstrap stage.
+     * Adding routing rules and log target.
+     * @param Application $app the application currently running
+     */
+    public function bootstrap($app)
+    {
+        if ($app instanceof WebApplication) {
+            $this->addUrlManagerRules($app);
+            $this->setPodiumLogTarget($app);
+        } elseif ($app instanceof ConsoleApplication) {
+            $this->controllerNamespace = 'bizley\podium\console';
+        }
+    }
+
+    /**
+     * Registers user activity after every action.
+     * @see Activity::add()
+     * @param Action $action the action just executed
+     * @param mixed $result the action return result
+     * @return mixed the processed action result
+     */
+    public function afterAction($action, $result)
+    {
+        if (Yii::$app instanceof WebApplication && !in_array($action->id, ['import', 'run', 'update', 'level-up'], true)) {
+            Activity::add();
+        }
+        return parent::afterAction($action, $result);
+    }
+
+    /**
+     * Adds UrlManager rules.
+     * @param Application $app the application currently running
+     * @since 0.2
+     */
+    protected function addUrlManagerRules($app)
+    {
+        $app->urlManager->addRules([new GroupUrlRule([
+                'prefix' => $this->id,
+                'rules' => require __DIR__ . '/url-rules.php',
+            ])], true);
+    }
+
+    /**
+     * Sets Podium log target.
+     * @param Application $app the application currently running
+     * @since 0.2
+     */
+    protected function setPodiumLogTarget($app)
+    {
+        $dbTarget = new DbTarget;
+        $dbTarget->logTable = '{{%podium_log}}';
+        $dbTarget->categories = ['bizley\podium\*'];
+        $dbTarget->logVars = [];
+        $app->log->targets['podium'] = $dbTarget;
+    }
+
+    private $_cache;
+
+    /**
+     * Returns Podium cache instance.
+     * @return PodiumCache
+     * @since 0.5
+     */
+    public function getPodiumCache()
+    {
+        if ($this->_cache === null) {
+            $this->_cache = new PodiumCache;
+        }
+        return $this->_cache;
+    }
+
+    private $_config;
+
+    /**
+     * Returns Podium configuration instance.
+     * @return PodiumConfig
+     * @since 0.5
+     */
+    public function getPodiumConfig()
+    {
+        if ($this->_config === null) {
+            $this->_config = new PodiumConfig;
+        }
+        return $this->_config;
+    }
+
+    /**
+     * Returns Podium installation flag.
+     * @return bool
+     */
+    public function getInstalled()
+    {
+        return Maintenance::check();
+    }
+
+    /**
+     * Appends module ID to the route.
+     * @param string $route
+     * @return string
+     * @since 0.5
+     */
+    public function prepareRoute($route)
+    {
+        return '/' . $this->id . (substr($route, 0, 1) === '/' ? '' : '/') . $route;
+    }
+
+    /**
+     * Redirects to Podium main controller's action.
+     * @return Response
+     */
+    public function goPodium()
+    {
+        return Yii::$app->response->redirect([$this->prepareRoute('forum/index')]);
+    }
+
+    /**
+     * Returns login URL.
+     * @return array|null
+     * @since 0.6
+     */
+    public function getLoginUrl()
+    {
+        if ($this->userComponent !== true) {
+            return null;
+        }
+        return [$this->prepareRoute('account/login')];
+    }
+
+    /**
+     * Returns registration URL.
+     * @return array|null
+     * @since 0.6
+     */
+    public function getRegisterUrl()
+    {
+        if ($this->userComponent !== true) {
+            return null;
+        }
+        return [$this->prepareRoute('account/register')];
+    }
+
+    private $_component;
+
+    /**
+     * Returns Podium component service.
+     * @return PodiumComponent
+     * @since 0.6
+     */
+    public function getPodiumComponent()
+    {
+        if ($this->_component === null) {
+            $this->_component = new PodiumComponent($this);
+        }
+        return $this->_component;
+    }
+
+    /**
+     * Returns instance of RBAC component.
+     * @return DbManager
+     * @throws InvalidConfigException
+     * @since 0.5
+     */
+    public function getRbac()
+    {
+        return $this->podiumComponent->getComponent('rbac');
+    }
+
+    /**
+     * Returns instance of formatter component.
+     * @return Formatter
+     * @throws InvalidConfigException
+     * @since 0.5
+     */
+    public function getFormatter()
+    {
+        return $this->podiumComponent->getComponent('formatter');
+    }
+
+    /**
+     * Returns instance of user component.
+     * @return User
+     * @throws InvalidConfigException
+     * @since 0.5
+     */
+    public function getUser()
+    {
+        return $this->podiumComponent->getComponent('user');
+    }
+
+    /**
+     * Returns instance of db component.
+     * @return Connection
+     * @throws InvalidConfigException
+     * @since 0.5
+     */
+    public function getDb()
+    {
+        return $this->podiumComponent->getComponent('db');
+    }
+
+    /**
+     * Returns instance of cache component.
+     * @return Cache
+     * @throws InvalidConfigException
+     * @since 0.5
+     */
+    public function getCache()
+    {
+        return $this->podiumComponent->getComponent('cache');
+    }
+}