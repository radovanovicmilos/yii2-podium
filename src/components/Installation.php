--- conflicted
+++ resolved
@@ -153,194 +153,10 @@
         ],
     ];
 
-<<<<<<< HEAD
-    public function init()
-    {
-        parent::init();
-
-        $this->db = Instance::ensure($this->db, Connection::className());
-        if ($this->db->driverName === 'mysql') {
-            $this->_tableOptions = 'CHARACTER SET utf8 COLLATE utf8_unicode_ci ENGINE=InnoDB';
-        }
-
-        $this->authManager = Instance::ensure($this->authManager, DbManager::className());
-    }
-
-    public static function check()
-    {
-        try {
-            (new User())->getTableSchema();
-            return true;
-        } catch (\Exception $e) {
-            Yii::trace([$e->getName(), $e->getMessage()], __METHOD__);
-        }
-
-        return false;
-    }
-
-    public function step($step)
-    {
-        $proceed = $this->{'_' . $this->_tables[$step]['call']}('{{%' . $this->_prefix . $this->_tables[$step]['table'] . '}}');
-
-        return [
-            'table'   => $this->_prefix . $this->_tables[$step]['table'],
-            'percent' => $this->_tables[$step]['percent'],
-            'result'  => $proceed,
-            'error'   => $this->_errors
-        ];
-    }
-
-    protected function _createMessage($name)
-    {
-        return $this->_createTable($name, [
-                    'id'              => Schema::TYPE_PK,
-                    'sender_id'       => Schema::TYPE_INTEGER . ' NOT NULL',
-                    'receiver_id'     => Schema::TYPE_INTEGER . ' NOT NULL',
-                    'topic'           => Schema::TYPE_STRING . ' NOT NULL',
-                    'content'         => Schema::TYPE_TEXT . ' NOT NULL',
-                    'sender_status'   => Schema::TYPE_SMALLINT . ' NOT NULL DEFAULT 1',
-                    'receiver_status' => Schema::TYPE_SMALLINT . ' NOT NULL DEFAULT 1',
-                    'created_at'      => Schema::TYPE_INTEGER . ' NOT NULL',
-                    'updated_at'      => Schema::TYPE_INTEGER . ' NOT NULL',
-        ]);
-    }
-    
-    protected function _createMessageSenderIndex($name)
-    {
-        return $this->_createIndex('idx-message-sender_id', $name, 'sender_id');
-    }
-    
-    protected function _createMessageReceiverIndex($name)
-    {
-        return $this->_createIndex('idx-message-receiver_id', $name, 'receiver_id');
-    }
-
-    protected function _createUser($name)
-    {
-        return $this->_createTable($name, [
-                    'id'                   => Schema::TYPE_PK,
-                    'username'             => Schema::TYPE_STRING . ' NOT NULL',
-                    'auth_key'             => Schema::TYPE_STRING . '(32) NOT NULL',
-                    'password_hash'        => Schema::TYPE_STRING . ' NOT NULL',
-                    'password_reset_token' => Schema::TYPE_STRING,
-                    'activation_token'     => Schema::TYPE_STRING,
-                    'email_token'          => Schema::TYPE_STRING,
-                    'email'                => Schema::TYPE_STRING . ' NOT NULL',
-                    'new_email'            => Schema::TYPE_STRING,
-                    'status'               => Schema::TYPE_SMALLINT . ' NOT NULL DEFAULT 1',
-                    'role'                 => Schema::TYPE_SMALLINT . ' NOT NULL DEFAULT 1',
-                    'created_at'           => Schema::TYPE_INTEGER . ' NOT NULL',
-                    'updated_at'           => Schema::TYPE_INTEGER . ' NOT NULL',
-        ]);
-    }
-
-    protected function _createUserMeta($name)
-    {
-        return $this->_createTable($name, [
-                    'id'         => Schema::TYPE_PK,
-                    'user_id'    => Schema::TYPE_INTEGER . ' NOT NULL',
-                    'location'   => Schema::TYPE_STRING . '(32) NOT NULL',
-                    'signature'  => Schema::TYPE_STRING . ' NOT NULL',
-                    'gravatar'   => Schema::TYPE_SMALLINT . ' NOT NULL DEFAULT 0',
-                    'avatar'     => Schema::TYPE_STRING,
-                    'created_at' => Schema::TYPE_INTEGER . ' NOT NULL',
-                    'updated_at' => Schema::TYPE_INTEGER . ' NOT NULL',
-                    'FOREIGN KEY (user_id) REFERENCES {{%podium_user}} (id) ON DELETE CASCADE ON UPDATE CASCADE',
-        ]);
-    }
-
-    protected function _createAuthRule($name)
-    {
-        return $this->_createTable($name, [
-                    'name'       => Schema::TYPE_STRING . '(64) NOT NULL',
-                    'data'       => Schema::TYPE_TEXT,
-                    'created_at' => Schema::TYPE_INTEGER,
-                    'updated_at' => Schema::TYPE_INTEGER,
-                    'PRIMARY KEY (name)',
-        ]);
-    }
-
-    protected function _createAuthItem($name)
-    {
-        return $this->_createTable($name, [
-                    'name'        => Schema::TYPE_STRING . '(64) NOT NULL',
-                    'type'        => Schema::TYPE_INTEGER . ' NOT NULL',
-                    'description' => Schema::TYPE_TEXT,
-                    'rule_name'   => Schema::TYPE_STRING . '(64)',
-                    'data'        => Schema::TYPE_TEXT,
-                    'created_at'  => Schema::TYPE_INTEGER,
-                    'updated_at'  => Schema::TYPE_INTEGER,
-                    'PRIMARY KEY (name)',
-                    'FOREIGN KEY (rule_name) REFERENCES {{%podium_auth_rule}} (name) ON DELETE SET NULL ON UPDATE CASCADE',
-        ]);
-    }
-
-    protected function _createAuthItemIndex($name)
-    {
-        return $this->_createIndex('idx-auth_item-type', $name, 'type');
-    }
-
-    protected function _createAuthItemChild($name)
-    {
-        return $this->_createTable($name, [
-                    'parent' => Schema::TYPE_STRING . '(64) NOT NULL',
-                    'child'  => Schema::TYPE_STRING . '(64) NOT NULL',
-                    'PRIMARY KEY (parent, child)',
-                    'FOREIGN KEY (parent) REFERENCES {{%podium_auth_item}} (name) ON DELETE CASCADE ON UPDATE CASCADE',
-                    'FOREIGN KEY (child) REFERENCES {{%podium_auth_item}} (name) ON DELETE CASCADE ON UPDATE CASCADE',
-        ]);
-    }
-
-    protected function _createConfig($name)
-    {
-        return $this->_createTable($name, [
-                    'name'  => Schema::TYPE_STRING . ' NOT NULL',
-                    'value' => Schema::TYPE_STRING . ' NOT NULL',
-                    'PRIMARY KEY (name)',
-        ]);
-    }
-
-    protected function _createAuthAssignment($name)
-    {
-        return $this->_createTable($name, [
-                    'item_name'  => Schema::TYPE_STRING . '(64) NOT NULL',
-                    'user_id'    => Schema::TYPE_STRING . '(64) NOT NULL',
-                    'created_at' => Schema::TYPE_INTEGER,
-                    'PRIMARY KEY (item_name, user_id)',
-                    'FOREIGN KEY (item_name) REFERENCES {{%podium_auth_item}} (name) ON DELETE CASCADE ON UPDATE CASCADE',
-        ]);
-    }
-
-    protected function _createTable($name, $columns)
-    {
-        try {
-            $this->db->createCommand()->createTable($name, $columns, $this->_tableOptions)->execute();
-            return $this->_outputSuccess(Yii::t('podium/flash', 'Table has been created'));
-        } catch (\Exception $e) {
-            $this->_errors = true;
-            return $this->_outputDanger(Yii::t('podium/flash', 'Error during table creating') . ': ' .
-                            Html::tag('pre', $e->getMessage()));
-        }
-    }
-
-    protected function _createIndex($index, $name, $columns)
-    {
-        try {
-            $this->db->createCommand()->createIndex($index, $name, $columns)->execute();
-            return $this->_outputSuccess(Yii::t('podium/flash', 'Table index has been added'));
-        } catch (\Exception $e) {
-            $this->_errors = true;
-            return $this->_outputDanger(Yii::t('podium/flash', 'Error during table index adding') . ': ' .
-                            Html::tag('pre', $e->getMessage()));
-        }
-    }
-
-=======
     /**
      * Adds Administrator account.
      * @return string Result message.
      */
->>>>>>> 62d82621
     protected function _addAdmin()
     {
         try {
